--- conflicted
+++ resolved
@@ -78,12 +78,7 @@
   DH *dh; /**< The openssl DH object */
 };
 
-<<<<<<< HEAD
-static int tor_check_dh_key(int severity, const BIGNUM *bn);
-=======
-static int setup_openssl_threading(void);
 static int tor_check_dh_key(int severity, const BIGNUM *bn, const BIGNUM *p);
->>>>>>> 78a726ec
 
 /** Boolean: has OpenSSL's crypto been initialized? */
 static int crypto_early_initialized_ = 0;
@@ -810,13 +805,8 @@
              "the-universe chances really do happen.  Treating as a failure.");
     return -1;
   }
-<<<<<<< HEAD
 #else /* !(defined(OPENSSL_1_1_API)) */
-  if (tor_check_dh_key(LOG_WARN, dh->dh->pub_key)<0) {
-=======
-#else
   if (tor_check_dh_key(LOG_WARN, dh->dh->pub_key, prime)<0) {
->>>>>>> 78a726ec
     /* LCOV_EXCL_START
      * If this happens, then openssl's DH implementation is busted. */
     log_warn(LD_CRYPTO, "Weird! Our own DH key was invalid.  I guess once-in-"
