/* Copyright (c) 2001, Matej Pfajfar.
 * Copyright (c) 2001-2004, Roger Dingledine.
 * Copyright (c) 2004-2006, Roger Dingledine, Nick Mathewson.
 * Copyright (c) 2007-2019, The Tor Project, Inc. */
/* See LICENSE for licensing information */

/**
 * \file log.h
 *
 * \brief Headers for log.c
 **/

#ifndef TOR_TORLOG_H
#define TOR_TORLOG_H

#include <stdarg.h>
#include "lib/cc/torint.h"
#include "lib/cc/compat_compiler.h"
#include "lib/defs/logging_types.h"
#include "lib/testsupport/testsupport.h"

#ifdef HAVE_SYSLOG_H
#include <syslog.h>
#define LOG_WARN LOG_WARNING
#if LOG_DEBUG < LOG_ERR
#ifndef COCCI
#error "Your syslog.h thinks high numbers are more important.  " \
       "We aren't prepared to deal with that."
#endif
<<<<<<< HEAD
#else /* !defined(HAVE_SYSLOG_H) */
=======
#endif
#else /* !(defined(HAVE_SYSLOG_H)) */
>>>>>>> 380a51e0
/* Note: Syslog's logging code refers to priorities, with 0 being the most
 * important.  Thus, all our comparisons needed to be reversed when we added
 * syslog support.
 *
 * The upshot of this is that comments about log levels may be messed up: for
 * "maximum severity" read "most severe" and "numerically *lowest* severity".
 */

/** Debug-level severity: for hyper-verbose messages of no interest to
 * anybody but developers. */
#define LOG_DEBUG   7
/** Info-level severity: for messages that appear frequently during normal
 * operation. */
#define LOG_INFO    6
/** Notice-level severity: for messages that appear infrequently
 * during normal operation; that the user will probably care about;
 * and that are not errors.
 */
#define LOG_NOTICE  5
/** Warn-level severity: for messages that only appear when something has gone
 * wrong. */
#define LOG_WARN    4
/** Error-level severity: for messages that only appear when something has gone
 * very wrong, and the Tor process can no longer proceed. */
#define LOG_ERR     3
#endif /* defined(HAVE_SYSLOG_H) */

/* Logging domains */

/** Catch-all for miscellaneous events and fatal errors. */
#define LD_GENERAL  (UINT64_C(1)<<0)
/** The cryptography subsystem. */
#define LD_CRYPTO   (UINT64_C(1)<<1)
/** Networking. */
#define LD_NET      (UINT64_C(1)<<2)
/** Parsing and acting on our configuration. */
#define LD_CONFIG   (UINT64_C(1)<<3)
/** Reading and writing from the filesystem. */
#define LD_FS       (UINT64_C(1)<<4)
/** Other servers' (non)compliance with the Tor protocol. */
#define LD_PROTOCOL (UINT64_C(1)<<5)
/** Memory management. */
#define LD_MM       (UINT64_C(1)<<6)
/** HTTP implementation. */
#define LD_HTTP     (UINT64_C(1)<<7)
/** Application (socks) requests. */
#define LD_APP      (UINT64_C(1)<<8)
/** Communication via the controller protocol. */
#define LD_CONTROL  (UINT64_C(1)<<9)
/** Building, using, and managing circuits. */
#define LD_CIRC     (UINT64_C(1)<<10)
/** Hidden services. */
#define LD_REND     (UINT64_C(1)<<11)
/** Internal errors in this Tor process. */
#define LD_BUG      (UINT64_C(1)<<12)
/** Learning and using information about Tor servers. */
#define LD_DIR      (UINT64_C(1)<<13)
/** Learning and using information about Tor servers. */
#define LD_DIRSERV  (UINT64_C(1)<<14)
/** Onion routing protocol. */
#define LD_OR       (UINT64_C(1)<<15)
/** Generic edge-connection functionality. */
#define LD_EDGE     (UINT64_C(1)<<16)
#define LD_EXIT     LD_EDGE
/** Bandwidth accounting. */
#define LD_ACCT     (UINT64_C(1)<<17)
/** Router history */
#define LD_HIST     (UINT64_C(1)<<18)
/** OR handshaking */
#define LD_HANDSHAKE (UINT64_C(1)<<19)
/** Heartbeat messages */
#define LD_HEARTBEAT (UINT64_C(1)<<20)
/** Abstract channel_t code */
#define LD_CHANNEL   (UINT64_C(1)<<21)
/** Scheduler */
#define LD_SCHED     (UINT64_C(1)<<22)
/** Guard nodes */
#define LD_GUARD     (UINT64_C(1)<<23)
/** Generation and application of consensus diffs. */
#define LD_CONSDIFF  (UINT64_C(1)<<24)
/** Denial of Service mitigation. */
#define LD_DOS       (UINT64_C(1)<<25)
/** Processes */
#define LD_PROCESS   (UINT64_C(1)<<26)
/** Pluggable Transports. */
#define LD_PT        (UINT64_C(1)<<27)
/** Bootstrap tracker. */
#define LD_BTRACK    (UINT64_C(1)<<28)
/** Message-passing backend. */
#define LD_MESG      (UINT64_C(1)<<29)

/** The number of log domains. */
#define N_LOGGING_DOMAINS 30
/** The highest log domain */
#define HIGHEST_RESERVED_LD_DOMAIN_ (UINT64_C(1)<<(N_LOGGING_DOMAINS - 1))
/** All log domains. */
#define LD_ALL_DOMAINS ((~(UINT64_C(0)))>>(64 - N_LOGGING_DOMAINS))

/** The number of log flags. */
#define N_LOGGING_FLAGS 3
/** First bit that is reserved in log_domain_mask_t for non-domain flags. */
#define LOWEST_RESERVED_LD_FLAG_ (UINT64_C(1)<<(64 - N_LOGGING_FLAGS))
/** All log flags. */
#define LD_ALL_FLAGS ((~(UINT64_C(0)))<<(64 - N_LOGGING_FLAGS))

#ifdef TOR_UNIT_TESTS
/** This log message should not be intercepted by mock_saving_logv */
#define LD_NO_MOCK (UINT64_C(1)<<61)
#endif

/** This log message is not safe to send to a callback-based logger
 * immediately.  Used as a flag, not a log domain. */
#define LD_NOCB (UINT64_C(1)<<62)
/** This log message should not include a function name, even if it otherwise
 * would. Used as a flag, not a log domain. */
#define LD_NOFUNCNAME (UINT64_C(1)<<63)

/** Configures which severities are logged for each logging domain for a given
 * log target. */
typedef struct log_severity_list_t {
  /** For each log severity, a bitmask of which domains a given logger is
   * logging. */
  log_domain_mask_t masks[LOG_DEBUG-LOG_ERR+1];
} log_severity_list_t;

/** Callback type used for add_callback_log. */
typedef void (*log_callback)(int severity, log_domain_mask_t domain,
                             const char *msg);

void init_logging(int disable_startup_queue);
int parse_log_level(const char *level);
const char *log_level_to_string(int level);
int parse_log_severity_config(const char **cfg,
                              log_severity_list_t *severity_out);
void set_log_severity_config(int minSeverity, int maxSeverity,
                             log_severity_list_t *severity_out);
void add_stream_log(const log_severity_list_t *severity, const char *name,
                    int fd);
int add_file_log(const log_severity_list_t *severity,
                 const char *filename,
                 int fd);

#ifdef HAVE_SYSLOG_H
int add_syslog_log(const log_severity_list_t *severity,
                   const char* syslog_identity_tag);
#endif // HAVE_SYSLOG_H.
#ifdef HAVE_ANDROID_LOG_H
int add_android_log(const log_severity_list_t *severity,
                    const char *android_identity_tag);
#endif // HAVE_ANDROID_LOG_H.
int add_callback_log(const log_severity_list_t *severity, log_callback cb);
typedef void (*pending_callback_callback)(void);
void logs_set_pending_callback_callback(pending_callback_callback cb);
void logs_set_domain_logging(int enabled);
int get_min_log_level(void);
void switch_logs_debug(void);
void logs_free_all(void);
void logs_close_sigsafe(void);
void add_temp_log(int min_severity);
void close_temp_logs(void);
void rollback_log_changes(void);
void mark_logs_temp(void);
void change_callback_log_severity(int loglevelMin, int loglevelMax,
                                  log_callback cb);
void flush_pending_log_callbacks(void);
void flush_log_messages_from_startup(void);
void log_set_application_name(const char *name);
void set_log_time_granularity(int granularity_msec);
void truncate_logs(void);

void tor_log(int severity, log_domain_mask_t domain, const char *format, ...)
  CHECK_PRINTF(3,4);

void tor_log_update_sigsafe_err_fds(void);

struct smartlist_t;
void tor_log_get_logfile_names(struct smartlist_t *out);

extern int log_global_min_severity_;

#ifdef TOR_COVERAGE
/* For coverage builds, we try to avoid our log_debug optimization, since it
 * can have weird effects on internal macro coverage. */
#define debug_logging_enabled() (1)
#else
static inline bool debug_logging_enabled(void);
/**
 * Return true iff debug logging is enabled for at least one domain.
 */
static inline bool debug_logging_enabled(void)
{
  return PREDICT_UNLIKELY(log_global_min_severity_ == LOG_DEBUG);
}
#endif /* defined(TOR_COVERAGE) */

void log_fn_(int severity, log_domain_mask_t domain,
             const char *funcname, const char *format, ...)
  CHECK_PRINTF(4,5);
struct ratelim_t;
void log_fn_ratelim_(struct ratelim_t *ratelim, int severity,
                     log_domain_mask_t domain, const char *funcname,
                     const char *format, ...)
  CHECK_PRINTF(5,6);

int log_message_is_interesting(int severity, log_domain_mask_t domain);
void tor_log_string(int severity, log_domain_mask_t domain,
                    const char *function, const char *string);

#if defined(__GNUC__) && __GNUC__ <= 3

/* These are the GCC varidaic macros, so that older versions of GCC don't
 * break. */

/** Log a message at level <b>severity</b>, using a pretty-printed version
 * of the current function name. */
#define log_fn(severity, domain, args...)               \
  log_fn_(severity, domain, __FUNCTION__, args)
/** As log_fn, but use <b>ratelim</b> (an instance of ratelim_t) to control
 * the frequency at which messages can appear.
 */
#define log_fn_ratelim(ratelim, severity, domain, args...)      \
  log_fn_ratelim_(ratelim, severity, domain, __FUNCTION__, args)
#define log_debug(domain, args...)                                      \
  STMT_BEGIN                                                            \
    if (debug_logging_enabled())                                        \
      log_fn_(LOG_DEBUG, domain, __FUNCTION__, args);                   \
  STMT_END
#define log_info(domain, args...)                           \
  log_fn_(LOG_INFO, domain, __FUNCTION__, args)
#define log_notice(domain, args...)                         \
  log_fn_(LOG_NOTICE, domain, __FUNCTION__, args)
#define log_warn(domain, args...)                           \
  log_fn_(LOG_WARN, domain, __FUNCTION__, args)
#define log_err(domain, args...)                            \
  log_fn_(LOG_ERR, domain, __FUNCTION__, args)

#else /* !(defined(__GNUC__) && __GNUC__ <= 3) */

/* Here are the c99 variadic macros, to work with non-GCC compilers */

#define log_debug(domain, args, ...)                                        \
  STMT_BEGIN                                                                \
    if (debug_logging_enabled())                                            \
      log_fn_(LOG_DEBUG, domain, __FUNCTION__, args, ##__VA_ARGS__);        \
  STMT_END
#define log_info(domain, args,...)                                      \
  log_fn_(LOG_INFO, domain, __FUNCTION__, args, ##__VA_ARGS__)
#define log_notice(domain, args,...)                                    \
  log_fn_(LOG_NOTICE, domain, __FUNCTION__, args, ##__VA_ARGS__)
#define log_warn(domain, args,...)                                      \
  log_fn_(LOG_WARN, domain, __FUNCTION__, args, ##__VA_ARGS__)
#define log_err(domain, args,...)                                       \
  log_fn_(LOG_ERR, domain, __FUNCTION__, args, ##__VA_ARGS__)
/** Log a message at level <b>severity</b>, using a pretty-printed version
 * of the current function name. */
#define log_fn(severity, domain, args,...)                              \
  log_fn_(severity, domain, __FUNCTION__, args, ##__VA_ARGS__)
/** As log_fn, but use <b>ratelim</b> (an instance of ratelim_t) to control
 * the frequency at which messages can appear.
 */
#define log_fn_ratelim(ratelim, severity, domain, args,...)      \
  log_fn_ratelim_(ratelim, severity, domain, __FUNCTION__, \
                  args, ##__VA_ARGS__)
#endif /* defined(__GNUC__) && __GNUC__ <= 3 */

/** This defines log levels that are linked in the Rust log module, rather
 * than re-defining these in both Rust and C.
 *
 * C_RUST_COUPLED src/rust/tor_log LogSeverity, LogDomain
 */
extern const int LOG_WARN_;
extern const int LOG_NOTICE_;
extern const log_domain_mask_t LD_NET_;
extern const log_domain_mask_t LD_GENERAL_;

#ifdef LOG_PRIVATE
MOCK_DECL(STATIC void, logv, (int severity, log_domain_mask_t domain,
    const char *funcname, const char *suffix, const char *format,
    va_list ap) CHECK_PRINTF(5,0));
#endif

#if defined(LOG_PRIVATE) || defined(TOR_UNIT_TESTS)
/** Given a severity, yields an index into log_severity_list_t.masks to use
 * for that severity. */
#define SEVERITY_MASK_IDX(sev) ((sev) - LOG_ERR)
#endif

#endif /* !defined(TOR_TORLOG_H) */<|MERGE_RESOLUTION|>--- conflicted
+++ resolved
@@ -27,12 +27,8 @@
 #error "Your syslog.h thinks high numbers are more important.  " \
        "We aren't prepared to deal with that."
 #endif
-<<<<<<< HEAD
+#endif
 #else /* !defined(HAVE_SYSLOG_H) */
-=======
-#endif
-#else /* !(defined(HAVE_SYSLOG_H)) */
->>>>>>> 380a51e0
 /* Note: Syslog's logging code refers to priorities, with 0 being the most
  * important.  Thus, all our comparisons needed to be reversed when we added
  * syslog support.
