--- conflicted
+++ resolved
@@ -2747,19 +2747,8 @@
     n_read = (size_t) result;
   }
 
-<<<<<<< HEAD
-  if (n_read > 0) { /* change *max_to_read */
-    /*XXXX022 check for overflow*/
-    *max_to_read = (int)(at_most - n_read);
-  }
-
-  if (conn->type == CONN_TYPE_AP) {
-    edge_connection_t *edge_conn = TO_EDGE_CONN(conn);
-    /*XXXX022 check for overflow*/
-    edge_conn->n_read += (int)n_read;
-=======
   if (n_read > 0) {
-    /* change *max_to_read */
+     /* change *max_to_read */
     *max_to_read = at_most - n_read;
 
     /* Update edge_conn->n_read */
@@ -2771,7 +2760,6 @@
       else
         edge_conn->n_read = UINT32_MAX;
     }
->>>>>>> ba0cd809
   }
 
   connection_buckets_decrement(conn, approx_time(), n_read, n_written);
@@ -3164,16 +3152,12 @@
 
   if (n_written && conn->type == CONN_TYPE_AP) {
     edge_connection_t *edge_conn = TO_EDGE_CONN(conn);
-<<<<<<< HEAD
-    /*XXXX022 check for overflow.*/
-    edge_conn->n_written += (int)n_written;
-=======
+
     /* Check for overflow: */
     if (PREDICT_LIKELY(UINT32_MAX - edge_conn->n_written > n_written))
       edge_conn->n_written += (int)n_written;
     else
       edge_conn->n_written = UINT32_MAX;
->>>>>>> ba0cd809
   }
 
   connection_buckets_decrement(conn, approx_time(), n_read, n_written);
