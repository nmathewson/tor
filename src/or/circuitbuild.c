--- conflicted
+++ resolved
@@ -4507,12 +4507,7 @@
           !tor_addr_compare(&bridge->addr, addr, CMP_EXACT) &&
           bridge->port == port)
         return bridge;
-<<<<<<< HEAD
-      if (!memcmp(bridge->identity, digest, DIGEST_LEN))
-=======
-      if (tor_memeq(bridge->identity, ri->cache_info.identity_digest,
-                  DIGEST_LEN))
->>>>>>> 59f9097d
+      if (tor_memeq(bridge->identity, digest, DIGEST_LEN))
         return bridge;
     }
   SMARTLIST_FOREACH_END(bridge);
