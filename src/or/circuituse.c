--- conflicted
+++ resolved
@@ -1517,13 +1517,8 @@
      * internal circs rather than exit circs? -RD */
     circ = circuit_find_to_cannibalize(purpose, extend_info, flags);
     if (circ) {
-<<<<<<< HEAD
       uint8_t old_purpose = circ->base_.purpose;
-      struct timeval old_timestamp_began;
-=======
-      uint8_t old_purpose = circ->_base.purpose;
-      struct timeval old_timestamp_created = circ->_base.timestamp_created;
->>>>>>> b0e1ddbd
+      struct timeval old_timestamp_began = circ->base_.timestamp_began;
 
       log_info(LD_CIRC,"Cannibalizing circ '%s' for purpose %d (%s)",
                build_state_get_exit_nickname(circ->build_state), purpose,
