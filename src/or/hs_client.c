--- conflicted
+++ resolved
@@ -1291,14 +1291,14 @@
   return ret;
 }
 
-<<<<<<< HEAD
 /* Release all the storage held by the client subsystem. */
 void
 hs_client_free_all(void)
 {
   /* Purge the hidden service request cache. */
   hs_purge_last_hid_serv_requests();
-=======
+}
+
 /* Purge all potentially remotely-detectable state held in the hidden
  * service client code. Called on SIGNAL NEWNYM. */
 void
@@ -1318,5 +1318,4 @@
   hs_purge_last_hid_serv_requests();
 
   log_info(LD_REND, "Hidden service client state has been purged.");
->>>>>>> 22295759
-}
+}
