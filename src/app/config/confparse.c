/* Copyright (c) 2001 Matej Pfajfar.
 * Copyright (c) 2001-2004, Roger Dingledine.
 * Copyright (c) 2004-2006, Roger Dingledine, Nick Mathewson.
 * Copyright (c) 2007-2019, The Tor Project, Inc. */
/* See LICENSE for licensing information */

/**
 * \file confparse.c
 *
 * \brief Back-end for parsing and generating key-value files, used to
 *   implement the torrc file format and the state file.
 *
 * This module is used by config.c to parse and encode torrc
 * configuration files, and by statefile.c to parse and encode the
 * $DATADIR/state file.
 *
 * To use this module, its callers provide an instance of
 * config_format_t to describe the mappings from a set of configuration
 * options to a number of fields in a C structure.  With this mapping,
 * the functions here can convert back and forth between the C structure
 * specified, and a linked list of key-value pairs.
 */

#define CONFPARSE_PRIVATE
#include "orconfig.h"
#include "app/config/confparse.h"

#include "lib/confmgt/structvar.h"
#include "lib/confmgt/unitparse.h"
#include "lib/container/bitarray.h"
#include "lib/container/smartlist.h"
#include "lib/encoding/confline.h"
#include "lib/log/escape.h"
#include "lib/log/log.h"
#include "lib/log/util_bug.h"
#include "lib/string/compat_ctype.h"
#include "lib/string/printf.h"
#include "lib/string/util_string.h"

#include "ext/siphash.h"

/**
 * A managed_var_t is an internal wrapper around a config_var_t in
 * a config_format_t structure.  It is used by config_mgr_t to
 * keep track of which option goes with which structure. */
typedef struct managed_var_t {
  /**
   * A pointer to the config_var_t for this option.
   */
  const config_var_t *cvar;
  /**
   * The index of the object in which this option is stored.  It is
   * IDX_TOPLEVEL to indicate that the object is the top-level object.
   **/
  int object_idx;
} managed_var_t;

static void config_reset(const config_mgr_t *fmt, void *options,
                         const managed_var_t *var, int use_defaults);
static void config_mgr_register_fmt(config_mgr_t *mgr,
                                    const config_format_t *fmt,
                                    int object_idx);

/** Release all storage held in a managed_var_t. */
static void
managed_var_free_(managed_var_t *mv)
{
  if (!mv)
    return;
  tor_free(mv);
}
#define managed_var_free(mv) \
  FREE_AND_NULL(managed_var_t, managed_var_free_, (mv))

struct config_suite_t {
  /** A list of configuration objects managed by a given configuration
   * manager. They are stored in the same order as the config_format_t
   * objects in the manager's list of subformats. */
  smartlist_t *configs;
};

/**
 * Allocate a new empty config_suite_t.
 **/
static config_suite_t *
config_suite_new(void)
{
  config_suite_t *suite = tor_malloc_zero(sizeof(config_suite_t));
  suite->configs = smartlist_new();
  return suite;
}

/** Release all storage held by a config_suite_t.  (Does not free
 * any configuration objects it holds; the caller must do that first.) */
static void
config_suite_free_(config_suite_t *suite)
{
  if (!suite)
    return;
  smartlist_free(suite->configs);
  tor_free(suite);
}

#define config_suite_free(suite) \
  FREE_AND_NULL(config_suite_t, config_suite_free_, (suite))

struct config_mgr_t {
  /** The 'top-level' configuration format.  This one is used for legacy
   * options that have not yet been assigned to different sub-modules.
   *
   * (NOTE: for now, this is the only config_format_t that a config_mgr_t
   * contains.  A subsequent commit will add more. XXXX)
   */
  const config_format_t *toplevel;
  /**
   * List of second-level configuration format objects that this manager
   * also knows about.
   */
  smartlist_t *subconfigs;
  /** A smartlist of managed_var_t objects for all configuration formats. */
  smartlist_t *all_vars;
  /** A smartlist of config_abbrev_t objects for all abbreviations. These
   * objects are */
  smartlist_t *all_abbrevs;
  /** A smartlist of config_deprecation_t for all configuration formats. */
  smartlist_t *all_deprecations;
  /** True if this manager has been frozen and cannot have any more formats
   * added to it. A manager must be frozen before it can be used to construct
   * or manipulate objects. */
  bool frozen;
  /** A replacement for the magic number of the toplevel object. We override
   * that number to make it unique for this particular config_mgr_t, so that
   * an object constructed with one mgr can't be used with another, even if
   * those managers' contents are equal.
   */
  struct_magic_decl_t toplevel_magic;
};

#define IDX_TOPLEVEL (-1)

/** Create a new config_mgr_t to manage a set of configuration objects to be
 * wrapped under <b>toplevel_fmt</b>. */
config_mgr_t *
config_mgr_new(const config_format_t *toplevel_fmt)
{
  config_mgr_t *mgr = tor_malloc_zero(sizeof(config_mgr_t));
  mgr->subconfigs = smartlist_new();
  mgr->all_vars = smartlist_new();
  mgr->all_abbrevs = smartlist_new();
  mgr->all_deprecations = smartlist_new();

  config_mgr_register_fmt(mgr, toplevel_fmt, IDX_TOPLEVEL);
  mgr->toplevel = toplevel_fmt;

  return mgr;
}

/** Add a config_format_t to a manager, with a specified (unique) index. */
static void
config_mgr_register_fmt(config_mgr_t *mgr,
                        const config_format_t *fmt,
                        int object_idx)
{
  int i;

  tor_assertf(!mgr->frozen,
              "Tried to add a format to a configuration manager after "
              "it had been frozen.");

  if (object_idx != IDX_TOPLEVEL) {
    tor_assertf(fmt->config_suite_offset < 0,
          "Tried to register a toplevel format in a non-toplevel position");
  }
  tor_assertf(fmt != mgr->toplevel &&
              ! smartlist_contains(mgr->subconfigs, fmt),
              "Tried to register an already-registered format.");

  /* register variables */
  for (i = 0; fmt->vars[i].member.name; ++i) {
    managed_var_t *mv = tor_malloc_zero(sizeof(managed_var_t));
    mv->cvar = &fmt->vars[i];
    mv->object_idx = object_idx;
    smartlist_add(mgr->all_vars, mv);
  }

  /* register abbrevs */
  if (fmt->abbrevs) {
    for (i = 0; fmt->abbrevs[i].abbreviated; ++i) {
      smartlist_add(mgr->all_abbrevs, (void*)&fmt->abbrevs[i]);
    }
  }

  /* register deprecations. */
  if (fmt->deprecations) {
    const config_deprecation_t *d;
    for (d = fmt->deprecations; d->name; ++d) {
      smartlist_add(mgr->all_deprecations, (void*)d);
    }
  }
}

/**
 * Add a new format to this configuration object.  Asserts on failure.
 *
 **/
int
config_mgr_add_format(config_mgr_t *mgr,
                      const config_format_t *fmt)
{
  tor_assert(mgr);
  int idx = smartlist_len(mgr->subconfigs);
  config_mgr_register_fmt(mgr, fmt, idx);
  smartlist_add(mgr->subconfigs, (void *)fmt);
  return idx;
}

/** Return a pointer to the config_suite_t * pointer inside a
 * configuration object; returns NULL if there is no such member. */
static inline config_suite_t **
config_mgr_get_suite_ptr(const config_mgr_t *mgr, void *toplevel)
{
  if (mgr->toplevel->config_suite_offset < 0)
    return NULL;
  return STRUCT_VAR_P(toplevel, mgr->toplevel->config_suite_offset);
}

/**
 * Return a pointer to the configuration object within <b>toplevel</b> whose
 * index is <b>idx</b>.
 *
 * NOTE: XXXX Eventually, there will be multiple objects supported within the
 * toplevel object.  For example, the or_options_t will contain pointers
 * to configuration objects for other modules.  This function gets
 * the sub-object for a particular modules.
 */
static void *
config_mgr_get_obj_mutable(const config_mgr_t *mgr, void *toplevel, int idx)
{
  tor_assert(mgr);
  tor_assert(toplevel);
  if (idx == IDX_TOPLEVEL)
    return toplevel;

  tor_assertf(idx >= 0 && idx < smartlist_len(mgr->subconfigs),
              "Index %d is out of range.", idx);
  config_suite_t **suite = config_mgr_get_suite_ptr(mgr, toplevel);
  tor_assert(suite);
  tor_assert(smartlist_len(mgr->subconfigs) ==
             smartlist_len((*suite)->configs));

  return smartlist_get((*suite)->configs, idx);
}

/** As config_mgr_get_obj_mutable(), but return a const pointer. */
static const void *
config_mgr_get_obj(const config_mgr_t *mgr, const void *toplevel, int idx)
{
  return config_mgr_get_obj_mutable(mgr, (void*)toplevel, idx);
}

/** Sorting helper for smartlist of managed_var_t */
static int
managed_var_cmp(const void **a, const void **b)
{
  const managed_var_t *mv1 = *(const managed_var_t**)a;
  const managed_var_t *mv2 = *(const managed_var_t**)b;

  return strcasecmp(mv1->cvar->member.name, mv2->cvar->member.name);
}

/**
 * Mark a configuration manager as "frozen", so that no more formats can be
 * added, and so that it can be used for manipulating configuration objects.
 **/
void
config_mgr_freeze(config_mgr_t *mgr)
{
  static uint64_t mgr_count = 0;

  smartlist_sort(mgr->all_vars, managed_var_cmp);
  memcpy(&mgr->toplevel_magic, &mgr->toplevel->magic,
         sizeof(struct_magic_decl_t));
  uint64_t magic_input[3] = { mgr->toplevel_magic.magic_val,
                              (uint64_t) (uintptr_t) mgr,
                              ++mgr_count };
  mgr->toplevel_magic.magic_val =
    (uint32_t)siphash24g(magic_input, sizeof(magic_input));
  mgr->frozen = true;
}

/** Release all storage held in <b>mgr</b> */
void
config_mgr_free_(config_mgr_t *mgr)
{
  if (!mgr)
    return;
  SMARTLIST_FOREACH(mgr->all_vars, managed_var_t *, mv, managed_var_free(mv));
  smartlist_free(mgr->all_vars);
  smartlist_free(mgr->all_abbrevs);
  smartlist_free(mgr->all_deprecations);
  smartlist_free(mgr->subconfigs);
  memset(mgr, 0, sizeof(*mgr));
  tor_free(mgr);
}

/** Return a new smartlist_t containing a config_var_t for every variable that
 * <b>mgr</b> knows about.  The elements of this smartlist do not need
 * to be freed. */
smartlist_t *
config_mgr_list_vars(const config_mgr_t *mgr)
{
  smartlist_t *result = smartlist_new();
  tor_assert(mgr);
  SMARTLIST_FOREACH(mgr->all_vars, managed_var_t *, mv,
                    smartlist_add(result, (void*) mv->cvar));
  return result;
}

/** Return a new smartlist_t containing the names of all deprecated variables.
 * The elements of this smartlist do not need to be freed. */
smartlist_t *
config_mgr_list_deprecated_vars(const config_mgr_t *mgr)
{
  smartlist_t *result = smartlist_new();
  tor_assert(mgr);
  SMARTLIST_FOREACH(mgr->all_deprecations, config_deprecation_t *, d,
                    smartlist_add(result, &d->name));
  return result;
}

/** Assert that the magic fields in <b>options</b> and its subsidiary
 * objects are all okay. */
static void
config_mgr_assert_magic_ok(const config_mgr_t *mgr,
                           const void *options)
{
  tor_assert(mgr);
  tor_assert(options);
  tor_assert(mgr->frozen);
  struct_check_magic(options, &mgr->toplevel_magic);

  config_suite_t **suitep = config_mgr_get_suite_ptr(mgr, (void*)options);
  if (suitep == NULL) {
    tor_assert(smartlist_len(mgr->subconfigs) == 0);
    return;
  }

  tor_assert(smartlist_len((*suitep)->configs) ==
             smartlist_len(mgr->subconfigs));
  SMARTLIST_FOREACH_BEGIN(mgr->subconfigs, const config_format_t *, fmt) {
    void *obj = smartlist_get((*suitep)->configs, fmt_sl_idx);
    tor_assert(obj);
    struct_check_magic(obj, &fmt->magic);
  } SMARTLIST_FOREACH_END(fmt);
}

/** Macro: assert that <b>cfg</b> has the right magic field for
 * <b>mgr</b>. */
#define CONFIG_CHECK(mgr, cfg) STMT_BEGIN                               \
    config_mgr_assert_magic_ok((mgr), (cfg));                           \
  STMT_END

/** Allocate an empty configuration object of a given format type. */
void *
config_new(const config_mgr_t *mgr)
{
  tor_assert(mgr->frozen);
  void *opts = tor_malloc_zero(mgr->toplevel->size);
  struct_set_magic(opts, &mgr->toplevel_magic);
  config_suite_t **suitep = config_mgr_get_suite_ptr(mgr, opts);
  if (suitep) {
    *suitep = config_suite_new();
    SMARTLIST_FOREACH_BEGIN(mgr->subconfigs, const config_format_t *, fmt) {
      void *obj = tor_malloc_zero(fmt->size);
      struct_set_magic(obj, &fmt->magic);
      smartlist_add((*suitep)->configs, obj);
    } SMARTLIST_FOREACH_END(fmt);
  }
  CONFIG_CHECK(mgr, opts);
  return opts;
}

/*
 * Functions to parse config options
 */

/** If <b>option</b> is an official abbreviation for a longer option,
 * return the longer option.  Otherwise return <b>option</b>.
 * If <b>command_line</b> is set, apply all abbreviations.  Otherwise, only
 * apply abbreviations that work for the config file and the command line.
 * If <b>warn_obsolete</b> is set, warn about deprecated names. */
const char *
config_expand_abbrev(const config_mgr_t *mgr, const char *option,
                     int command_line, int warn_obsolete)
{
  SMARTLIST_FOREACH_BEGIN(mgr->all_abbrevs, const config_abbrev_t *, abbrev) {
    /* Abbreviations are case insensitive. */
    if (!strcasecmp(option, abbrev->abbreviated) &&
        (command_line || !abbrev->commandline_only)) {
      if (warn_obsolete && abbrev->warn) {
        log_warn(LD_CONFIG,
                 "The configuration option '%s' is deprecated; "
                 "use '%s' instead.",
                 abbrev->abbreviated,
                 abbrev->full);
      }
      /* Keep going through the list in case we want to rewrite it more.
       * (We could imagine recursing here, but I don't want to get the
       * user into an infinite loop if we craft our list wrong.) */
      option = abbrev->full;
    }
  } SMARTLIST_FOREACH_END(abbrev);
  return option;
}

/** If <b>key</b> is a deprecated configuration option, return the message
 * explaining why it is deprecated (which may be an empty string). Return NULL
 * if it is not deprecated. The <b>key</b> field must be fully expanded. */
const char *
config_find_deprecation(const config_mgr_t *mgr, const char *key)
{
  if (BUG(mgr == NULL) || BUG(key == NULL))
    return NULL; // LCOV_EXCL_LINE

  SMARTLIST_FOREACH_BEGIN(mgr->all_deprecations, const config_deprecation_t *,
                          d) {
    if (!strcasecmp(d->name, key)) {
      return d->why_deprecated ? d->why_deprecated : "";
    }
  } SMARTLIST_FOREACH_END(d);
  return NULL;
}

/**
 * Find the managed_var_t object for a variable whose name is <b>name</b>
 * according to <b>mgr</b>.   Return that object, or NULL if none exists.
 *
 * If <b>allow_truncated</b> is true, then accept any variable whose
 * name begins with <b>name</b>.
 *
 * If <b>idx_out</b> is not NULL, set *<b>idx_out</b> to the position of
 * that variable within mgr-&gt;all_vars, or to -1 if the variable is
 * not found.
 */
static const managed_var_t *
config_mgr_find_var(const config_mgr_t *mgr,
                    const char *key,
                    bool allow_truncated, int *idx_out)
{
  const size_t keylen = strlen(key);
  if (idx_out)
    *idx_out = -1;

  if (!keylen)
    return NULL; /* if they say "--" on the command line, it's not an option */

  /* First, check for an exact (case-insensitive) match */
  SMARTLIST_FOREACH_BEGIN(mgr->all_vars, const managed_var_t *, mv) {
    if (!strcasecmp(mv->cvar->member.name, key)) {
      if (idx_out)
        *idx_out = mv_sl_idx;
      return mv;
    }
  } SMARTLIST_FOREACH_END(mv);

  if (!allow_truncated)
    return NULL;

  /* If none, check for an abbreviated match */
  SMARTLIST_FOREACH_BEGIN(mgr->all_vars, const managed_var_t *, mv) {
    if (!strncasecmp(key, mv->cvar->member.name, keylen)) {
      log_warn(LD_CONFIG, "The abbreviation '%s' is deprecated. "
               "Please use '%s' instead",
               key, mv->cvar->member.name);
      if (idx_out)
        *idx_out = mv_sl_idx;
      return mv;
    }
  } SMARTLIST_FOREACH_END(mv);

  /* Okay, unrecognized option */
  return NULL;
}

/**
 * If <b>key</b> is a name or an abbreviation configuration option, return
 * the corresponding canonical name for it.  Warn if the abbreviation is
 * non-standard.  Return NULL if the option does not exist.
 */
const char *
config_find_option_name(const config_mgr_t *mgr, const char *key)
{
  const managed_var_t *mv = config_mgr_find_var(mgr, key, true, NULL);
  if (mv)
    return mv->cvar->member.name;
  else
    return NULL;
}

/** Return the number of option entries in <b>fmt</b>. */
static int
config_count_options(const config_mgr_t *mgr)
{
  return smartlist_len(mgr->all_vars);
}

bool
config_var_is_cumulative(const config_var_t *var)
{
  return struct_var_is_cumulative(&var->member);
}
bool
config_var_is_settable(const config_var_t *var)
{
  if (var->flags & CVFLAG_OBSOLETE)
    return false;
  return struct_var_is_settable(&var->member);
}
bool
config_var_is_contained(const config_var_t *var)
{
  return struct_var_is_contained(&var->member);
}
bool
config_var_is_invisible(const config_var_t *var)
{
  return (var->flags & CVFLAG_INVISIBLE) != 0;
}
bool
config_var_is_dumpable(const config_var_t *var)
{
  return (var->flags & CVFLAG_NODUMP) == 0;
}

/*
 * Functions to assign config options.
 */

/** <b>c</b>-\>key is known to be a real key. Update <b>options</b>
 * with <b>c</b>-\>value and return 0, or return -1 if bad value.
 *
 * Called from config_assign_line() and option_reset().
 */
static int
config_assign_value(const config_mgr_t *mgr, void *options,
                    config_line_t *c, char **msg)
{
  const managed_var_t *var;

  CONFIG_CHECK(mgr, options);

  var = config_mgr_find_var(mgr, c->key, true, NULL);
  tor_assert(var);
  tor_assert(!strcmp(c->key, var->cvar->member.name));
  void *object = config_mgr_get_obj_mutable(mgr, options, var->object_idx);

  return struct_var_kvassign(object, c, msg, &var->cvar->member);
}

/** Mark every linelist in <b>options</b> "fragile", so that fresh assignments
 * to it will replace old ones. */
static void
config_mark_lists_fragile(const config_mgr_t *mgr, void *options)
{
  tor_assert(mgr);
  tor_assert(options);

  SMARTLIST_FOREACH_BEGIN(mgr->all_vars, const managed_var_t *, mv) {
    void *object = config_mgr_get_obj_mutable(mgr, options, mv->object_idx);
    struct_var_mark_fragile(object, &mv->cvar->member);
  } SMARTLIST_FOREACH_END(mv);
}

void
warn_deprecated_option(const char *what, const char *why)
{
  const char *space = (why && strlen(why)) ? " " : "";
  log_warn(LD_CONFIG, "The %s option is deprecated, and will most likely "
           "be removed in a future version of Tor.%s%s (If you think this is "
           "a mistake, please let us know!)",
           what, space, why);
}

/** If <b>c</b> is a syntactically valid configuration line, update
 * <b>options</b> with its value and return 0.  Otherwise return -1 for bad
 * key, -2 for bad value.
 *
 * If <b>clear_first</b> is set, clear the value first. Then if
 * <b>use_defaults</b> is set, set the value to the default.
 *
 * Called from config_assign().
 */
static int
config_assign_line(const config_mgr_t *mgr, void *options,
                   config_line_t *c, unsigned flags,
                   bitarray_t *options_seen, char **msg)
{
  const unsigned use_defaults = flags & CAL_USE_DEFAULTS;
  const unsigned clear_first = flags & CAL_CLEAR_FIRST;
  const unsigned warn_deprecations = flags & CAL_WARN_DEPRECATIONS;
  const managed_var_t *mvar;

  CONFIG_CHECK(mgr, options);

  int var_index = -1;
  mvar = config_mgr_find_var(mgr, c->key, true, &var_index);
  if (!mvar) {
    const config_format_t *fmt = mgr->toplevel;
    if (fmt->extra) {
      void *lvalue = STRUCT_VAR_P(options, fmt->extra->offset);
      log_info(LD_CONFIG,
               "Found unrecognized option '%s'; saving it.", c->key);
      config_line_append((config_line_t**)lvalue, c->key, c->value);
      return 0;
    } else {
      tor_asprintf(msg,
                "Unknown option '%s'.  Failing.", c->key);
      return -1;
    }
  }

  const config_var_t *cvar = mvar->cvar;
  tor_assert(cvar);

  /* Put keyword into canonical case. */
  if (strcmp(cvar->member.name, c->key)) {
    tor_free(c->key);
    c->key = tor_strdup(cvar->member.name);
  }

  const char *deprecation_msg;
  if (warn_deprecations &&
      (deprecation_msg = config_find_deprecation(mgr, cvar->member.name))) {
    warn_deprecated_option(cvar->member.name, deprecation_msg);
  }

  if (!strlen(c->value)) {
    /* reset or clear it, then return */
    if (!clear_first) {
      if (config_var_is_cumulative(cvar) && c->command != CONFIG_LINE_CLEAR) {
        /* We got an empty linelist from the torrc or command line.
           As a special case, call this an error. Warn and ignore. */
        log_warn(LD_CONFIG,
                 "Linelist option '%s' has no value. Skipping.", c->key);
      } else { /* not already cleared */
        config_reset(mgr, options, mvar, use_defaults);
      }
    }
    return 0;
  } else if (c->command == CONFIG_LINE_CLEAR && !clear_first) {
    // XXXX This is unreachable, since a CLEAR line always has an
    // XXXX empty value.
    config_reset(mgr, options, mvar, use_defaults); // LCOV_EXCL_LINE
  }

  if (options_seen && ! config_var_is_cumulative(cvar)) {
    /* We're tracking which options we've seen, and this option is not
     * supposed to occur more than once. */
    tor_assert(var_index >= 0);
    if (bitarray_is_set(options_seen, var_index)) {
      log_warn(LD_CONFIG, "Option '%s' used more than once; all but the last "
               "value will be ignored.", cvar->member.name);
    }
    bitarray_set(options_seen, var_index);
  }

  if (config_assign_value(mgr, options, c, msg) < 0)
    return -2;
  return 0;
}

/** Restore the option named <b>key</b> in options to its default value.
 * Called from config_assign(). */
STATIC void
config_reset_line(const config_mgr_t *mgr, void *options,
                  const char *key, int use_defaults)
{
  const managed_var_t *var;

  CONFIG_CHECK(mgr, options);

  var = config_mgr_find_var(mgr, key, true, NULL);
  if (!var)
    return; /* give error on next pass. */

  config_reset(mgr, options, var, use_defaults);
}

/** Return true iff value needs to be quoted and escaped to be used in
 * a configuration file. */
static int
config_value_needs_escape(const char *value)
{
  if (*value == '\"')
    return 1;
  while (*value) {
    switch (*value)
    {
    case '\r':
    case '\n':
    case '#':
      /* Note: quotes and backspaces need special handling when we are using
       * quotes, not otherwise, so they don't trigger escaping on their
       * own. */
      return 1;
    default:
      if (!TOR_ISPRINT(*value))
        return 1;
    }
    ++value;
  }
  return 0;
}

/** Return newly allocated line or lines corresponding to <b>key</b> in the
 * configuration <b>options</b>.  If <b>escape_val</b> is true and a
 * value needs to be quoted before it's put in a config file, quote and
 * escape that value. Return NULL if no such key exists. */
config_line_t *
config_get_assigned_option(const config_mgr_t *mgr, const void *options,
                           const char *key, int escape_val)
{
  const managed_var_t *var;
  config_line_t *result;

  tor_assert(options && key);

  CONFIG_CHECK(mgr, options);

  var = config_mgr_find_var(mgr, key, true, NULL);
  if (!var) {
    log_warn(LD_CONFIG, "Unknown option '%s'.  Failing.", key);
    return NULL;
  }
  const void *object = config_mgr_get_obj(mgr, options, var->object_idx);

  result = struct_var_kvencode(object, &var->cvar->member);

  if (escape_val) {
    config_line_t *line;
    for (line = result; line; line = line->next) {
      if (line->value && config_value_needs_escape(line->value)) {
        char *newval = esc_for_log(line->value);
        tor_free(line->value);
        line->value = newval;
      }
    }
  }

  return result;
}
/** Iterate through the linked list of requested options <b>list</b>.
 * For each item, convert as appropriate and assign to <b>options</b>.
 * If an item is unrecognized, set *msg and return -1 immediately,
 * else return 0 for success.
 *
 * If <b>clear_first</b>, interpret config options as replacing (not
 * extending) their previous values. If <b>clear_first</b> is set,
 * then <b>use_defaults</b> to decide if you set to defaults after
 * clearing, or make the value 0 or NULL.
 *
 * Here are the use cases:
 * 1. A non-empty AllowInvalid line in your torrc. Appends to current
 *    if linelist, replaces current if csv.
 * 2. An empty AllowInvalid line in your torrc. Should clear it.
 * 3. "RESETCONF AllowInvalid" sets it to default.
 * 4. "SETCONF AllowInvalid" makes it NULL.
 * 5. "SETCONF AllowInvalid=foo" clears it and sets it to "foo".
 *
 * Use_defaults   Clear_first
 *    0                0       "append"
 *    1                0       undefined, don't use
 *    0                1       "set to null first"
 *    1                1       "set to defaults first"
 * Return 0 on success, -1 on bad key, -2 on bad value.
 *
 * As an additional special case, if a LINELIST config option has
 * no value and clear_first is 0, then warn and ignore it.
 */

/*
There are three call cases for config_assign() currently.

Case one: Torrc entry
options_init_from_torrc() calls config_assign(0, 0)
  calls config_assign_line(0, 0).
    if value is empty, calls config_reset(0) and returns.
    calls config_assign_value(), appends.

Case two: setconf
options_trial_assign() calls config_assign(0, 1)
  calls config_reset_line(0)
    calls config_reset(0)
      calls option_clear().
  calls config_assign_line(0, 1).
    if value is empty, returns.
    calls config_assign_value(), appends.

Case three: resetconf
options_trial_assign() calls config_assign(1, 1)
  calls config_reset_line(1)
    calls config_reset(1)
      calls option_clear().
      calls config_assign_value(default)
  calls config_assign_line(1, 1).
    returns.
*/
int
config_assign(const config_mgr_t *mgr, void *options, config_line_t *list,
              unsigned config_assign_flags, char **msg)
{
  config_line_t *p;
  bitarray_t *options_seen;
  const int n_options = config_count_options(mgr);
  const unsigned clear_first = config_assign_flags & CAL_CLEAR_FIRST;
  const unsigned use_defaults = config_assign_flags & CAL_USE_DEFAULTS;

  CONFIG_CHECK(mgr, options);

  /* pass 1: normalize keys */
  for (p = list; p; p = p->next) {
    const char *full = config_expand_abbrev(mgr, p->key, 0, 1);
    if (strcmp(full,p->key)) {
      tor_free(p->key);
      p->key = tor_strdup(full);
    }
  }

  /* pass 2: if we're reading from a resetting source, clear all
   * mentioned config options, and maybe set to their defaults. */
  if (clear_first) {
    for (p = list; p; p = p->next)
      config_reset_line(mgr, options, p->key, use_defaults);
  }

  options_seen = bitarray_init_zero(n_options);
  /* pass 3: assign. */
  while (list) {
    int r;
    if ((r=config_assign_line(mgr, options, list, config_assign_flags,
                              options_seen, msg))) {
      bitarray_free(options_seen);
      return r;
    }
    list = list->next;
  }
  bitarray_free(options_seen);

  /** Now we're done assigning a group of options to the configuration.
   * Subsequent group assignments should _replace_ linelists, not extend
   * them. */
  config_mark_lists_fragile(mgr, options);

  return 0;
}

/** Reset config option <b>var</b> to 0, 0.0, NULL, or the equivalent.
 * Called from config_reset() and config_free(). */
static void
config_clear(const config_mgr_t *mgr, void *options, const managed_var_t *var)
{
  void *object = config_mgr_get_obj_mutable(mgr, options, var->object_idx);
  struct_var_free(object, &var->cvar->member);
}

/** Clear the option indexed by <b>var</b> in <b>options</b>. Then if
 * <b>use_defaults</b>, set it to its default value.
 * Called by config_init() and option_reset_line() and option_assign_line(). */
static void
config_reset(const config_mgr_t *mgr, void *options,
             const managed_var_t *var, int use_defaults)
{
  config_line_t *c;
  char *msg = NULL;
  CONFIG_CHECK(mgr, options);
  config_clear(mgr, options, var); /* clear it first */

  if (!use_defaults)
    return; /* all done */

  if (var->cvar->initvalue) {
    c = tor_malloc_zero(sizeof(config_line_t));
    c->key = tor_strdup(var->cvar->member.name);
    c->value = tor_strdup(var->cvar->initvalue);
    if (config_assign_value(mgr, options, c, &msg) < 0) {
      // LCOV_EXCL_START
      log_warn(LD_BUG, "Failed to assign default: %s", msg);
      tor_free(msg); /* if this happens it's a bug */
      // LCOV_EXCL_STOP
    }
    config_free_lines(c);
  }
}

/** Release storage held by <b>options</b>. */
void
config_free_(const config_mgr_t *mgr, void *options)
{
  if (!options)
    return;

  tor_assert(mgr);

  if (mgr->toplevel->clear_fn) {
    mgr->toplevel->clear_fn(mgr, options);
  }
  config_suite_t **suitep = config_mgr_get_suite_ptr(mgr, options);
  if (suitep) {
    tor_assert(smartlist_len((*suitep)->configs) ==
               smartlist_len(mgr->subconfigs));
    SMARTLIST_FOREACH_BEGIN(mgr->subconfigs, const config_format_t *, fmt) {
      void *obj = smartlist_get((*suitep)->configs, fmt_sl_idx);
      if (fmt->clear_fn) {
        fmt->clear_fn(mgr, obj);
      }
    } SMARTLIST_FOREACH_END(fmt);
  }

  SMARTLIST_FOREACH_BEGIN(mgr->all_vars, const managed_var_t *, mv) {
    config_clear(mgr, options, mv);
  } SMARTLIST_FOREACH_END(mv);

  if (mgr->toplevel->extra) {
    config_line_t **linep = STRUCT_VAR_P(options,
                                         mgr->toplevel->extra->offset);
    config_free_lines(*linep);
    *linep = NULL;
  }

  if (suitep) {
    SMARTLIST_FOREACH((*suitep)->configs, void *, obj, tor_free(obj));
    config_suite_free(*suitep);
  }

  tor_free(options);
}

/** Return true iff the option <b>name</b> has the same value in <b>o1</b>
 * and <b>o2</b>.  Must not be called for LINELIST_S or OBSOLETE options.
 */
int
config_is_same(const config_mgr_t *mgr,
               const void *o1, const void *o2,
               const char *name)
{
  CONFIG_CHECK(mgr, o1);
  CONFIG_CHECK(mgr, o2);

  const managed_var_t *var = config_mgr_find_var(mgr, name, true, NULL);
  if (!var) {
    return true;
  }
  const void *obj1 = config_mgr_get_obj(mgr, o1, var->object_idx);
  const void *obj2 = config_mgr_get_obj(mgr, o2, var->object_idx);

  return struct_var_eq(obj1, obj2, &var->cvar->member);
}

/**
 * Return a list of the options which have changed between <b>options1</b> and
 * <b>options2</b>. If an option has reverted to its default value, it has a
 * value entry of NULL.
 **/
config_line_t *
config_get_changes(const config_mgr_t *mgr,
                   const void *options1, const void *options2)
{
  config_line_t *result = NULL;
  config_line_t **next = &result;
  SMARTLIST_FOREACH_BEGIN(mgr->all_vars, managed_var_t *, mv) {
    if (config_var_is_contained(mv->cvar)) {
      /* something else will check this var, or it doesn't need checking */
      continue;
    }
    const void *obj1 = config_mgr_get_obj(mgr, options1, mv->object_idx);
    const void *obj2 = config_mgr_get_obj(mgr, options2, mv->object_idx);

    if (struct_var_eq(obj1, obj2, &mv->cvar->member)) {
      continue;
    }

    const char *varname = mv->cvar->member.name;
    config_line_t *line =
      config_get_assigned_option(mgr, options2, varname, 1);

    if (line) {
      *next = line;
    } else {
      *next = tor_malloc_zero(sizeof(config_line_t));
      (*next)->key = tor_strdup(varname);
    }
    while (*next)
      next = &(*next)->next;
  } SMARTLIST_FOREACH_END(mv);

  return result;
}

/** Copy storage held by <b>old</b> into a new or_options_t and return it. */
void *
config_dup(const config_mgr_t *mgr, const void *old)
{
  void *newopts;

  newopts = config_new(mgr);
  SMARTLIST_FOREACH_BEGIN(mgr->all_vars, managed_var_t *, mv) {
    if (config_var_is_contained(mv->cvar)) {
      // Something else will copy this option, or it doesn't need copying.
      continue;
    }
    const void *oldobj = config_mgr_get_obj(mgr, old, mv->object_idx);
    void *newobj = config_mgr_get_obj_mutable(mgr, newopts, mv->object_idx);
    if (struct_var_copy(newobj, oldobj, &mv->cvar->member) < 0) {
      // LCOV_EXCL_START
      log_err(LD_BUG, "Unable to copy value for %s.",
              mv->cvar->member.name);
      tor_assert_unreached();
      // LCOV_EXCL_STOP
    }
  } SMARTLIST_FOREACH_END(mv);

  return newopts;
}
/** Set all vars in the configuration object <b>options</b> to their default
 * values. */
void
config_init(const config_mgr_t *mgr, void *options)
{
  CONFIG_CHECK(mgr, options);

  SMARTLIST_FOREACH_BEGIN(mgr->all_vars, const managed_var_t *, mv) {
    if (!mv->cvar->initvalue)
      continue; /* defaults to NULL or 0 */
    config_reset(mgr, options, mv, 1);
  } SMARTLIST_FOREACH_END(mv);
}

/** Allocate and return a new string holding the written-out values of the vars
 * in 'options'.  If 'minimal', do not write out any default-valued vars.
 * Else, if comment_defaults, write default values as comments.
 */
char *
config_dump(const config_mgr_t *mgr, const void *default_options,
            const void *options, int minimal,
            int comment_defaults)
{
  const config_format_t *fmt = mgr->toplevel;
  smartlist_t *elements;
  const void *defaults = default_options;
  void *defaults_tmp = NULL;
  config_line_t *line, *assigned;
  char *result;
  char *msg = NULL;

  if (defaults == NULL) {
    defaults = defaults_tmp = config_new(mgr);
    config_init(mgr, defaults_tmp);
  }

  /* XXX use a 1 here so we don't add a new log line while dumping */
  if (default_options == NULL) {
    if (fmt->validate_fn(NULL, defaults_tmp, defaults_tmp, 1, &msg) < 0) {
      // LCOV_EXCL_START
      log_err(LD_BUG, "Failed to validate default config: %s", msg);
      tor_free(msg);
      tor_assert(0);
      // LCOV_EXCL_STOP
    }
  }

  elements = smartlist_new();
  SMARTLIST_FOREACH_BEGIN(mgr->all_vars, managed_var_t *, mv) {
    int comment_option = 0;
    if (config_var_is_contained(mv->cvar)) {
      // Something else will dump this option, or it doesn't need dumping.
      continue;
    }
    /* Don't save 'hidden' control variables. */
<<<<<<< HEAD
    if (! config_var_is_dumpable(&fmt->vars[i]))
=======
    if (mv->cvar->flags & CVFLAG_NODUMP)
>>>>>>> 76e3cc9a
      continue;
    const char *name = mv->cvar->member.name;
    if (minimal && config_is_same(mgr, options, defaults, name))
      continue;
    else if (comment_defaults &&
             config_is_same(mgr, options, defaults, name))
      comment_option = 1;

    line = assigned =
      config_get_assigned_option(mgr, options, name, 1);

    for (; line; line = line->next) {
      if (!strcmpstart(line->key, "__")) {
        /* This check detects "hidden" variables inside LINELIST_V structures.
         */
        continue;
      }
      smartlist_add_asprintf(elements, "%s%s %s\n",
                   comment_option ? "# " : "",
                   line->key, line->value);
    }
    config_free_lines(assigned);
  } SMARTLIST_FOREACH_END(mv);

  if (fmt->extra) {
    line = *(config_line_t**)STRUCT_VAR_P(options, fmt->extra->offset);
    for (; line; line = line->next) {
      smartlist_add_asprintf(elements, "%s %s\n", line->key, line->value);
    }
  }

  result = smartlist_join_strings(elements, "", 0, NULL);
  SMARTLIST_FOREACH(elements, char *, cp, tor_free(cp));
  smartlist_free(elements);
  config_free(mgr, defaults_tmp);
  return result;
}

/**
 * Return true if every member of <b>options</b> is in-range and well-formed.
 * Return false otherwise.  Log errors at level <b>severity</b>.
 */
bool
config_check_ok(const config_mgr_t *mgr, const void *options, int severity)
{
  bool all_ok = true;

  SMARTLIST_FOREACH_BEGIN(mgr->all_vars, const managed_var_t *, mv) {
    if (!struct_var_ok(options, &mv->cvar->member)) {
      log_fn(severity, LD_BUG, "Invalid value for %s",
             mv->cvar->member.name);
      all_ok = false;
    }
  } SMARTLIST_FOREACH_END(mv);

  return all_ok;
}<|MERGE_RESOLUTION|>--- conflicted
+++ resolved
@@ -1076,11 +1076,7 @@
       continue;
     }
     /* Don't save 'hidden' control variables. */
-<<<<<<< HEAD
-    if (! config_var_is_dumpable(&fmt->vars[i]))
-=======
-    if (mv->cvar->flags & CVFLAG_NODUMP)
->>>>>>> 76e3cc9a
+    if (! config_var_is_dumpable(mv->cvar))
       continue;
     const char *name = mv->cvar->member.name;
     if (minimal && config_is_same(mgr, options, defaults, name))
