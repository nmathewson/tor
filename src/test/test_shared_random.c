--- conflicted
+++ resolved
@@ -299,7 +299,6 @@
     format_iso_time(tbuf, run_start_time);
     tt_str_op("2015-04-20 00:12:00", OP_EQ, tbuf);
   }
-<<<<<<< HEAD
 
  done:
   ;
@@ -335,43 +334,6 @@
             start_time_of_protocol_run);
 
  done:
-=======
-
- done:
-  ;
-}
-
-/** Do some rudimentary consistency checks between the functions that
- *  understand the shared random protocol schedule */
-static void
-test_get_start_time_functions(void *arg)
-{
-  (void) arg;
-  int retval;
-
-  MOCK(networkstatus_get_live_consensus,
-       mock_networkstatus_get_live_consensus);
-
-  retval = parse_rfc1123_time("Mon, 20 Apr 2015 01:00:00 UTC",
-                              &mock_consensus.fresh_until);
-  tt_int_op(retval, OP_EQ, 0);
-
-  retval = parse_rfc1123_time("Mon, 20 Apr 2015 00:00:00 UTC",
-                              &mock_consensus.valid_after);
-  tt_int_op(retval, OP_EQ, 0);
-  time_t now = mock_consensus.valid_after;
-
-  dirvote_recalculate_timing(get_options(), now);
-  time_t start_time_of_protocol_run =
-    sr_state_get_start_time_of_current_protocol_run(now);
-  tt_assert(start_time_of_protocol_run);
-
-  /* Check that the round start time of the beginning of the run, is itself */
-  tt_int_op(get_start_time_of_current_round(), OP_EQ,
-            start_time_of_protocol_run);
-
- done:
->>>>>>> d4b7975c
   UNMOCK(networkstatus_get_live_consensus);
 }
 
