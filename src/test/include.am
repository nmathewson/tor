--- conflicted
+++ resolved
@@ -41,12 +41,9 @@
 	src/test/test_socks.c \
 	src/test/test_util.c \
 	src/test/test_config.c \
-<<<<<<< HEAD
 	src/test/test_hs.c \
 	src/test/test_nodelist.c \
-=======
-        src/test/test_policy.c \
->>>>>>> 51e13cd1
+	src/test/test_policy.c \
 	src/ext/tinytest.c
 
 src_test_test_CFLAGS = $(AM_CFLAGS) $(TEST_CFLAGS)
