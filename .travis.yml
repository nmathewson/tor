--- conflicted
+++ resolved
@@ -57,16 +57,10 @@
     ## We check disable module dirauth
     - env: MODULES_OPTIONS="--disable-module-dirauth"
     ## We run rust on macOS, because we have seen macOS rust failures before
-<<<<<<< HEAD
-    - env: RUST_VERSION="nightly" RUST_OPTIONS="--enable-rust --enable-cargo-online-mode"
-      compiler: clang
-      os: osx
-=======
     # Disabled due to slow Travis macOS builds, see #32177
-    #- env: RUST_OPTIONS="--enable-rust --enable-cargo-online-mode"
+    #- env: RUST_VERSION="nightly" RUST_OPTIONS="--enable-rust --enable-cargo-online-mode"
     #  compiler: clang
     #  os: osx
->>>>>>> 86b17147
     ## We run chutney on macOS, because macOS Travis has IPv6
     # Disabled due to slow Travis macOS builds, see #32177
     #- env: CHUTNEY="yes" CHUTNEY_ALLOW_FAILURES="2" SKIP_MAKE_CHECK="yes"
